use crate::gfx::texture;
use wgpu::util::DeviceExt;
use winit::dpi::PhysicalSize;

pub enum GUITransform {
    /// Pixel values
    Absolute(u32, u32),
    /// As a percentage of the corresponding parent transform
    Relative(f32, f32),
}

pub enum GUIPanelContent {
    Image(texture::Image),
    Color(texture::Color),
    Text(super::text::TextParameters),
    Surface2D(Surface2D),
}

pub struct GUIPanel {
    pub name: String,
    pub active: bool,
    /// Position of the top-left corner of the panel
    pub position: GUITransform,
    pub dimensions: GUITransform,

    pub content: GUIPanelContent,
    pub children: Vec<GUIPanel>,
}

impl GUIPanel {
    pub(super) fn buffer(
        &mut self,
        device: &wgpu::Device,
        queue: &wgpu::Queue,
        texture_bind_group_layout: &wgpu::BindGroupLayout,
        text_rasterizer: &super::text::TextRasterizer,
        parent_anchor: cgmath::Vector2<f32>,
        parent_dimensions: PhysicalSize<f32>,
    ) -> Option<GUIPanelBuffered> {
        if !self.active {
            return None;
        }

        let (left, top) = match self.position {
            GUITransform::Absolute(x, y) => {
                (parent_anchor.x + x as f32, parent_anchor.y + y as f32)
            }
            GUITransform::Relative(percentage_x, percentage_y) => (
                parent_anchor.x + parent_dimensions.width as f32 * percentage_x,
                parent_anchor.y + parent_dimensions.height as f32 * percentage_y,
            ),
        };

        let (right, bottom) = match self.dimensions {
            GUITransform::Absolute(width, height) => (left + width as f32, top + height as f32),
            GUITransform::Relative(percentage_x, percentage_y) => (
                left + parent_dimensions.width as f32 * percentage_x,
                top + parent_dimensions.height as f32 * percentage_y,
            ),
        };

        let left = left
            .max(parent_anchor.x)
            .min(parent_dimensions.width + parent_anchor.x);
        let top = top
            .max(parent_anchor.y)
            .min(parent_dimensions.height + parent_anchor.y);
        let right = right
            .max(parent_anchor.x)
            .min(parent_dimensions.width + parent_anchor.x);
        let bottom = bottom
            .max(parent_anchor.y)
            .min(parent_dimensions.height + parent_anchor.y);

        let vertices = vec![
            // Top left
            GUIVertex {
                position: [left, top],
                text_coords: [0.0, 0.0],
            },
            // Bottom left
            GUIVertex {
                position: [left, bottom],
                text_coords: [0.0, 1.0],
            },
            // Bottom right
            GUIVertex {
                position: [right, bottom],
                text_coords: [1.0, 1.0],
            },
            // Top right
            GUIVertex {
                position: [right, top],
                text_coords: [1.0, 0.0],
            },
        ];

        let indices: Vec<u32> = vec![0, 1, 2, 0, 2, 3];

        let vertex_buffer = device.create_buffer_init(&wgpu::util::BufferInitDescriptor {
            label: Some("gui_vertex_buffer"),
            contents: &bytemuck::cast_slice(&vertices),
            usage: wgpu::BufferUsages::VERTEX,
        });

        let index_buffer = device.create_buffer_init(&wgpu::util::BufferInitDescriptor {
            label: Some("gui_index_buffer"),
            contents: &bytemuck::cast_slice(&indices),
            usage: wgpu::BufferUsages::INDEX,
        });

        let texture = match &mut self.content {
            GUIPanelContent::Image(img) => {
                texture::Texture::from_image(device, queue, &img.file, &img.name, false)
            }
            GUIPanelContent::Text(text) => {
                let width: u32 = (right - left) as u32;
                let height: u32 = (bottom - top) as u32;
                let data = text_rasterizer.get_rgba_from_text(text, width, height);

                texture::Texture::from_bytes_rgba(device, queue, data, width, height)
            }
            GUIPanelContent::Color(color) => texture::Texture::from_color(device, queue, color),
            GUIPanelContent::Surface2D(surface) => {
                let image = surface.image();
                texture::Texture::from_image(&device, &queue, &image, "Surface image", true)
            }
        };

        let mut buffered_children = vec![];

        for child in &mut self.children {
            if let Some(panel_buffered) = child.buffer(
                &device,
                &queue,
                &texture_bind_group_layout,
                text_rasterizer,
                (left, top).into(),
                (right - left, bottom - top).into(),
            ) {
                buffered_children.push(panel_buffered);
            }
        }

        let texture_bind_group = device.create_bind_group(&wgpu::BindGroupDescriptor {
            label: Some("panel"),
            layout: &texture_bind_group_layout,
            entries: &[
                wgpu::BindGroupEntry {
                    binding: 0,
                    resource: wgpu::BindingResource::TextureView(&texture.view),
                },
                wgpu::BindGroupEntry {
                    binding: 1,
                    resource: wgpu::BindingResource::Sampler(&texture.sampler),
                },
            ],
        });

        Some(GUIPanelBuffered {
            vertex_buffer,
            index_buffer,
            indices_len: indices.len() as u32,
            texture_bind_group,
            children: buffered_children,
        })
    }
}

#[derive(Debug)]
pub(super) struct GUIPanelBuffered {
    vertex_buffer: wgpu::Buffer,
    index_buffer: wgpu::Buffer,
    indices_len: u32,
    texture_bind_group: wgpu::BindGroup,
    children: Vec<GUIPanelBuffered>,
}

impl GUIPanelBuffered {
    pub(super) fn render<'a>(&'a self, render_pass: &mut wgpu::RenderPass<'a>) {
        render_pass.set_bind_group(1, &self.texture_bind_group, &[]);
        render_pass.set_vertex_buffer(0, self.vertex_buffer.slice(..));
        render_pass.set_index_buffer(self.index_buffer.slice(..), wgpu::IndexFormat::Uint32);
        render_pass.draw_indexed(0..self.indices_len, 0, 0..1);

        for child in &self.children {
            child.render(render_pass);
        }
    }
}

#[repr(C)]
#[derive(bytemuck::Pod, bytemuck::Zeroable, Copy, Clone, Debug)]
pub(super) struct GUIVertex {
    pub(super) position: [f32; 2],
    /// In wgpu's coordinate system UV origin is situated in the top left corner
    pub(super) text_coords: [f32; 2],
}

impl GUIVertex {
    pub(super) fn format<'a>() -> wgpu::VertexBufferLayout<'a> {
        const ATTRIBUTES: [wgpu::VertexAttribute; 2] =
            wgpu::vertex_attr_array![0 => Float32x2, 1 => Float32x2];
        wgpu::VertexBufferLayout {
            array_stride: std::mem::size_of::<Self>() as wgpu::BufferAddress,
            step_mode: wgpu::VertexStepMode::Vertex,
            attributes: &ATTRIBUTES,
        }
    }
}

pub struct Surface2D {
    width: u32,
    height: u32,
    default_color: image::Rgba<u8>,
    image: image::RgbaImage,
}

impl Surface2D {
    pub fn new(width: u32, height: u32, default_color: texture::Color) -> Self {
        let default_color = crate::util::from_color_to_rgba(&default_color);
        let mut image: image::RgbaImage = image::ImageBuffer::new(width, height);
        for pixel in image.pixels_mut() {
            *pixel = default_color;
        }

        Self {
            width,
            height,
            default_color,
            image,
        }
    }

    pub fn draw_point(&mut self, position: cgmath::Point2<u32>, color: texture::Color) {
        if position.x >= self.width || position.y >= self.height {
            return;
        }
        self.image.put_pixel(
            position.x,
            position.y,
            crate::util::from_color_to_rgba(&color),
        );
    }

    /// Draws line from `start` to `end` using [Bresenham's line algorithm](https://en.wikipedia.org/wiki/Bresenham%27s_line_algorithm) with optimisations
    pub fn draw_line(
        &mut self,
        start: cgmath::Point2<u32>,
        end: cgmath::Point2<u32>,
        color: texture::Color,
    ) {
        let dx = i32::abs(end.x as i32 - start.x as i32);
        let dy = i32::abs(end.y as i32 - start.y as i32);

        // Optimisation for straight vertical line
        if dx == 0 {
            let (y0, y1) = if end.y < start.y {
                (end.y, start.y)
            } else {
                (start.y, end.y)
            };

            for y in y0..=y1 {
                self.draw_point((start.x, y).into(), color);
            }
            return;
        }

        // Optimisation for straight horizontal line
        if dy == 0 {
            let (x0, x1) = if end.x < start.x {
                (end.x, start.x)
            } else {
                (start.x, end.x)
            };

            for x in x0..=x1 {
                self.draw_point((x, start.y).into(), color);
            }
            return;
        }

        // The algorithm itself
        if dy < dx {
            if start.x > end.x {
                self.draw_line_low(end, start, color);
            } else {
                self.draw_line_low(start, end, color);
            }
        } else {
            if start.y > end.y {
                self.draw_line_high(end, start, color);
            } else {
                self.draw_line_high(start, end, color);
            }
        }
    }

    fn draw_line_high(
        &mut self,
        start: cgmath::Point2<u32>,
        end: cgmath::Point2<u32>,
        color: texture::Color,
    ) {
        let mut dx = end.x as i32 - start.x as i32;
        let dy = end.y as i32 - start.y as i32;
        let mut xi = 1;

        if dx < 0 {
            xi = -1;
            dx = -dx;
        }
        let mut d = (2 * dx) - dy;
        let mut x = start.x as i32;

        for y in start.y..=end.y {
            self.draw_point((x as u32, y).into(), color);

            if d > 0 {
                x += xi;
                d += 2 * (dx - dy);
            } else {
                d += 2 * dx;
            }
        }
    }

    fn draw_line_low(
        &mut self,
        start: cgmath::Point2<u32>,
        end: cgmath::Point2<u32>,
        color: texture::Color,
    ) {
        let dx = end.x as i32 - start.x as i32;
        let mut dy = end.y as i32 - start.y as i32;
        let mut yi = 1;

        if dy < 0 {
            yi = -1;
            dy = -dy;
        }

        let mut d = (2 * dy) - dx;
        let mut y = start.y as i32;

        for x in start.x..=end.x {
            self.draw_point((x, y as u32).into(), color);
            if d > 0 {
                y += yi;
                d += 2 * (dy - dx);
            } else {
                d += 2 * dy;
            }
        }
    }

    pub fn draw_rectangle(
        &mut self,
        start: cgmath::Point2<u32>,
        end: cgmath::Point2<u32>,
        color: texture::Color,
        fill: bool,
    ) {
        println!("rect");
        if fill {
            let (x0, x1) = if end.x < start.x {
                (end.x, start.x)
            } else {
                (start.x, end.x)
            };

            let (y0, y1) = if end.y < start.y {
                (end.y, start.y)
            } else {
                (start.y, end.y)
            };

            for y in y0..=y1 {
                for x in x0..=x1 {
                    self.draw_point((x, y).into(), color);
                }
            }
        } else {
            self.draw_line((start.x, start.y).into(), (end.x, start.y).into(), color);
            self.draw_line((end.x, start.y).into(), (end.x, end.y).into(), color);
            self.draw_line((end.x, end.y).into(), (start.x, end.y).into(), color);
            self.draw_line((start.x, end.y).into(), (start.x, start.y).into(), color);
        }
    }

    /// Draws circle using [modified Bresenham's circle drawing algorithm](https://weber.itn.liu.se/~stegu/circle/circlealgorithm.pdf)
    pub fn draw_circle(
        &mut self,
        center: cgmath::Point2<u32>,
        radius: u32,
        color: texture::Color,
        fill: bool,
    ) {
        let mut x: i32 = 0;
        let mut y: i32 = radius as i32;
        let mut d = 5 - 4 * radius as i32;
        let mut da = 12;
        let mut db = 20 - 8 * radius as i32;

        while x <= y {
            if fill {
                self.draw_circle_octants_filled(center, x, y, color);
            } else {
                self.draw_circle_octants(center, x, y, color);
            }

            if d < 0 {
                d += da;
                db += 8;
            } else {
                y -= 1;
                d += db;
                db += 16;
            }
            x += 1;
            da += 8;
        }
    }

    #[rustfmt::skip]
    fn draw_circle_octants(&mut self, center: cgmath::Point2<u32>, x: i32, y: i32, color: texture::Color) {
        self.draw_point(((center.x as i32 + x) as u32, (center.y as i32 + y) as u32).into(), color);
        self.draw_point(((center.x as i32 - x) as u32, (center.y as i32 + y) as u32).into(), color);
        self.draw_point(((center.x as i32 + x) as u32, (center.y as i32 - y) as u32).into(), color);
        self.draw_point(((center.x as i32 - x) as u32, (center.y as i32 - y) as u32).into(), color);
        self.draw_point(((center.x as i32 + y) as u32, (center.y as i32 + x) as u32).into(), color);
        self.draw_point(((center.x as i32 - y) as u32, (center.y as i32 + x) as u32).into(), color);
        self.draw_point(((center.x as i32 + y) as u32, (center.y as i32 - x) as u32).into(), color);
        self.draw_point(((center.x as i32 - y) as u32, (center.y as i32 - x) as u32).into(), color);
    }

    #[rustfmt::skip]
    fn draw_circle_octants_filled(&mut self, center: cgmath::Point2<u32>, x: i32, y: i32, color: texture::Color) {
        self.draw_line(((center.x as i32 - x) as u32, (center.y as i32 + y) as u32).into(), ((center.x as i32 + x) as u32, (center.y as i32 + y) as u32).into(), color);
        self.draw_line(((center.x as i32 - x) as u32, (center.y as i32 - y) as u32).into(), ((center.x as i32 + x) as u32, (center.y as i32 - y) as u32).into(), color);
        self.draw_line(((center.x as i32 - y) as u32, (center.y as i32 + x) as u32).into(), ((center.x as i32 + y) as u32, (center.y as i32 + x) as u32).into(), color);
        self.draw_line(((center.x as i32 - y) as u32, (center.y as i32 - x) as u32).into(), ((center.x as i32 + y) as u32, (center.y as i32 - x) as u32).into(), color);
    }

<<<<<<< HEAD
    /// Draw triangle using [Standard Algorithm](http://www.sunshine2k.de/coding/java/TriangleRasterization/TriangleRasterization.html#:~:text=II.%20Standard%20Algorithm)
=======
    /// Draw triangle wireframe or filled depending on bool variable
>>>>>>> 056bd5a3
    pub fn draw_triangle(
        &mut self,
        p0: cgmath::Point2<u32>,
        p1: cgmath::Point2<u32>,
        p2: cgmath::Point2<u32>,
        color: texture::Color,
        fill: bool,
    ) {
        if fill {
            self.draw_triangle_filled(p0, p1, p2, color);
        } else {
            self.draw_line(p0, p1, color);
            self.draw_line(p1, p2, color);
            self.draw_line(p2, p0, color);
        }
    }

    /// Draw triangle filled
    fn draw_triangle_filled(
        &mut self,
        p0: cgmath::Point2<u32>,
        p1: cgmath::Point2<u32>,
        p2: cgmath::Point2<u32>,
        color: texture::Color,
    ) {
        // Sort vertices by y-coordinate ascending
        let (p0, p1, p2) = if p0.y > p1.y {
            if p1.y > p2.y {
                (p2, p1, p0)
            } else if p0.y > p2.y {
                (p1, p2, p0)
            } else {
                (p1, p0, p2)
            }
        } else if p0.y > p2.y {
            (p2, p0, p1)
        } else if p1.y > p2.y {
            (p0, p2, p1)
        } else {
            (p0, p1, p2)
        };

        // Check for trivial cases: bottom-flat and top-flat triangles
        if p1.y == p2.y {
            self.draw_triangle_bottom_flat(p0, p1, p2, color);
        } else if p0.y == p1.y {
            self.draw_triangle_top_flat(p0, p1, p2, color);
        } else {
            // General case - split the triangle in a top-flat and bottom-flat one
            let p3 = cgmath::Point2::new(
                (p0.x as f32
                    + ((p1.y as i32 - p0.y as i32) as f32 / (p2.y as i32 - p0.y as i32) as f32
                        * (p2.x as i32 - p0.x as i32) as f32)) as u32,
                p1.y,
            );
            self.draw_triangle_bottom_flat(p0, p1, p3, color);
            self.draw_triangle_top_flat(p1, p3, p2, color);
        }
    }

    // Draw bottom-flat triangle
    fn draw_triangle_bottom_flat(
        &mut self,
        p0: cgmath::Point2<u32>,
        p1: cgmath::Point2<u32>,
        p2: cgmath::Point2<u32>,
        color: texture::Color,
    ) {
        let inv_slope1 = (p1.x as i32 - p0.x as i32) as f32 / (p1.y as i32 - p0.y as i32) as f32;
        let inv_slope2 = (p2.x as i32 - p0.x as i32) as f32 / (p2.y as i32 - p0.y as i32) as f32;

        let mut current_x1 = p0.x as f32;
        let mut current_x2 = p0.x as f32;

        for scanline_y in p0.y..=p1.y {
            self.draw_line(
                cgmath::Point2::new(current_x1 as u32, scanline_y),
                cgmath::Point2::new(current_x2 as u32, scanline_y),
                color,
            );
            current_x1 += inv_slope1;
            current_x2 += inv_slope2;
        }
    }

    // Draw top-flat triangle
    fn draw_triangle_top_flat(
        &mut self,
        p0: cgmath::Point2<u32>,
        p1: cgmath::Point2<u32>,
        p2: cgmath::Point2<u32>,
        color: texture::Color,
    ) {
        let inv_slope1 = (p2.x as i32 - p0.x as i32) as f32 / (p2.y as i32 - p0.y as i32) as f32;
        let inv_slope2 = (p2.x as i32 - p1.x as i32) as f32 / (p2.y as i32 - p1.y as i32) as f32;

        let mut current_x1 = p2.x as f32;
        let mut current_x2 = p2.x as f32;

        for scanline_y in (p0.y..p2.y).rev() {
            self.draw_line(
                cgmath::Point2::new(current_x1 as u32, scanline_y),
                cgmath::Point2::new(current_x2 as u32, scanline_y),
                color,
            );
            current_x1 -= inv_slope1;
            current_x2 -= inv_slope2;
        }
    }

    pub fn clear(&mut self) {
        for el in self.image.pixels_mut() {
            *el = self.default_color;
        }
    }

    fn image(&self) -> image::DynamicImage {
        image::DynamicImage::ImageRgba8(self.image.clone())
    }
}<|MERGE_RESOLUTION|>--- conflicted
+++ resolved
@@ -362,7 +362,6 @@
         color: texture::Color,
         fill: bool,
     ) {
-        println!("rect");
         if fill {
             let (x0, x1) = if end.x < start.x {
                 (end.x, start.x)
@@ -443,11 +442,7 @@
         self.draw_line(((center.x as i32 - y) as u32, (center.y as i32 - x) as u32).into(), ((center.x as i32 + y) as u32, (center.y as i32 - x) as u32).into(), color);
     }
 
-<<<<<<< HEAD
     /// Draw triangle using [Standard Algorithm](http://www.sunshine2k.de/coding/java/TriangleRasterization/TriangleRasterization.html#:~:text=II.%20Standard%20Algorithm)
-=======
-    /// Draw triangle wireframe or filled depending on bool variable
->>>>>>> 056bd5a3
     pub fn draw_triangle(
         &mut self,
         p0: cgmath::Point2<u32>,
@@ -465,7 +460,6 @@
         }
     }
 
-    /// Draw triangle filled
     fn draw_triangle_filled(
         &mut self,
         p0: cgmath::Point2<u32>,
@@ -508,7 +502,6 @@
         }
     }
 
-    // Draw bottom-flat triangle
     fn draw_triangle_bottom_flat(
         &mut self,
         p0: cgmath::Point2<u32>,
@@ -533,7 +526,6 @@
         }
     }
 
-    // Draw top-flat triangle
     fn draw_triangle_top_flat(
         &mut self,
         p0: cgmath::Point2<u32>,
